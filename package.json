{
  "name": "mcp-client-chatbot",
  "version": "0.1.0",
  "private": true,
  "author": "cgoing",
  "license": "MIT",
  "type": "module",
  "scripts": {
    "dev": "pnpm initial:check && next dev --turbopack",
    "build": "next build",
    "start": "next start",
    "test": "vitest",
    "lint": "next lint && biome lint --write --unsafe",
    "lint:fix": "next lint --fix && biome lint --write --unsafe",
    "format": "biome format --write",
    "check-types": "tsc --noEmit",
    "initial:check": "tsx scripts/flag.ts check",
    "initial:env": "tsx scripts/copy-env.ts",
    "initial:mcp-config": "tsx scripts/generate-mcp-config.ts",
    "initial:flag-generate": "tsx scripts/flag.ts generate",
<<<<<<< HEAD
    "initial": "pnpm install && pnpm initial:env && pnpm initial:mcp-config && pnpm db:migrate && pnpm initial:flag-generate",
    "postinstall": "tsx scripts/vercelPostinstall.ts",
=======
    "initial": "pnpm install && pnpm initial:env && pnpm initial:mcp-config && pnpm db:migrate && pnpm initial:flag-generate && pnpm clean .next",
>>>>>>> 02b598b0
    "clean": "tsx scripts/clean.ts",
    "db:generate": "drizzle-kit generate",
    "db:reset": "drizzle-kit drop && drizzle-kit push",
    "db:push": "drizzle-kit push",
    "db:studio": "drizzle-kit studio",
    "db:migrate": "tsx scripts/db-migrate.ts",
    "db:pull": "drizzle-kit pull",
    "db:check": "drizzle-kit check"
  },
  "dependencies": {
    "@ai-sdk-tool/parser": "^1.0.2",
    "@ai-sdk/anthropic": "^1.2.11",
    "@ai-sdk/google": "^1.2.17",
    "@ai-sdk/openai": "^1.3.22",
    "@ai-sdk/react": "^1.2.12",
    "@ai-sdk/xai": "^1.2.16",
    "@libsql/client": "^0.15.5",
    "@modelcontextprotocol/sdk": "^1.11.1",
    "@radix-ui/react-accordion": "^1.2.10",
    "@radix-ui/react-avatar": "^1.1.9",
    "@radix-ui/react-checkbox": "^1.3.1",
    "@radix-ui/react-dialog": "^1.1.13",
    "@radix-ui/react-dropdown-menu": "^2.1.14",
    "@radix-ui/react-hover-card": "^1.1.13",
    "@radix-ui/react-label": "^2.1.6",
    "@radix-ui/react-popover": "^1.1.13",
    "@radix-ui/react-radio-group": "^1.3.6",
    "@radix-ui/react-scroll-area": "^1.2.8",
    "@radix-ui/react-select": "^2.2.4",
    "@radix-ui/react-separator": "^1.1.6",
    "@radix-ui/react-slot": "^1.2.2",
    "@radix-ui/react-switch": "^1.2.4",
    "@radix-ui/react-tabs": "^1.1.11",
    "@radix-ui/react-toggle": "^1.1.8",
    "@radix-ui/react-tooltip": "^1.2.6",
    "@tiptap/extension-mention": "^2.12.0",
    "@tiptap/react": "^2.12.0",
    "@tiptap/starter-kit": "^2.12.0",
    "@tiptap/suggestion": "^2.12.0",
    "ai": "^4.3.15",
    "bcrypt-ts": "^7.0.0",
    "chokidar": "^4.0.3",
    "class-variance-authority": "^0.7.1",
    "clsx": "^2.1.1",
    "cmdk": "^1.1.1",
    "consola": "^3.4.2",
    "date-fns": "^4.1.0",
    "dotenv": "^16.5.0",
    "drizzle-orm": "^0.41.0",
    "fast-deep-equal": "^3.1.3",
    "framer-motion": "^12.10.5",
    "hast-util-to-jsx-runtime": "^2.3.6",
    "lucide-react": "^0.486.0",
    "nanoid": "^5.1.5",
    "next": "15.2.4",
    "next-auth": "5.0.0-beta.27",
    "next-themes": "^0.4.6",
    "ollama-ai-provider": "^1.2.0",
    "pg": "^8.15.6",
    "react": "^19.1.0",
    "react-dom": "^19.1.0",
    "react-markdown": "^10.1.0",
    "react-resizable-panels": "^2.1.9",
    "recharts": "^2.15.3",
    "server-only": "^0.0.1",
    "shiki": "^3.4.0",
    "sonner": "^2.0.3",
    "swr": "^2.3.3",
    "tailwind-merge": "^3.2.0",
    "ts-safe": "^0.0.5",
    "tw-animate-css": "^1.2.9",
    "vaul": "^1.1.2",
    "zod": "^3.24.4",
    "zod-to-json-schema": "^3.24.5",
    "zustand": "^5.0.4"
  },
  "devDependencies": {
    "@biomejs/biome": "1.9.4",
    "@tailwindcss/postcss": "^4.1.6",
    "@types/node": "^20.17.46",
    "@types/pg": "^8.15.1",
    "@types/react": "^19.1.3",
    "@types/react-dom": "^19.1.3",
    "drizzle-kit": "^0.30.6",
    "eslint": "^9.26.0",
    "eslint-config-next": "15.3.0",
    "rimraf": "^6.0.1",
    "tailwindcss": "^4.1.6",
    "tsx": "^4.19.4",
    "typescript": "^5.8.3",
    "vite-tsconfig-paths": "^5.1.4",
    "vitest": "^3.1.3"
  },
  "packageManager": "pnpm@10.2.1",
  "engines": {
    "node": "^18.0.0 || ^20.0.0 || ^22.0.0"
  },
  "pnpm": {
    "onlyBuiltDependencies": [
      "@biomejs/biome",
      "@tailwindcss/oxide",
      "esbuild",
      "sharp",
      "unrs-resolver"
    ]
  }
}<|MERGE_RESOLUTION|>--- conflicted
+++ resolved
@@ -18,12 +18,8 @@
     "initial:env": "tsx scripts/copy-env.ts",
     "initial:mcp-config": "tsx scripts/generate-mcp-config.ts",
     "initial:flag-generate": "tsx scripts/flag.ts generate",
-<<<<<<< HEAD
-    "initial": "pnpm install && pnpm initial:env && pnpm initial:mcp-config && pnpm db:migrate && pnpm initial:flag-generate",
     "postinstall": "tsx scripts/vercelPostinstall.ts",
-=======
     "initial": "pnpm install && pnpm initial:env && pnpm initial:mcp-config && pnpm db:migrate && pnpm initial:flag-generate && pnpm clean .next",
->>>>>>> 02b598b0
     "clean": "tsx scripts/clean.ts",
     "db:generate": "drizzle-kit generate",
     "db:reset": "drizzle-kit drop && drizzle-kit push",
